import React, { useState } from 'react';
import { useContracts } from '../hooks/useContracts';

interface VerificationResult {
  isAuthentic: boolean;
  productInfo?: {
    productName: string;
    origin: string;
    productionDate: Date;
    currentLocation: string;
    farmerInfo: string;
    supplyChainSteps: number;
    qualityGrade: string;
    isOrganic: boolean;
  };
  consumerSummary?: {
    isAuthentic: boolean;
    productName: string;
    farmOrigin: string;
    harvestDate: Date;
    currentStatus: string;
    daysFromHarvest: number;
    totalSteps: number;
    qualityIndicator: string;
  };
  error?: string;
}

const Verify: React.FC = () => {
  const { contracts, loading, error } = useContracts();
  const [qrCode, setQrCode] = useState('');
  const [verificationResult, setVerificationResult] = useState<VerificationResult | null>(null);
  const [isVerifying, setIsVerifying] = useState(false);

  const verifyProduct = async () => {
    if (!qrCode.trim()) {
      alert('Please enter a QR code');
      return;
    }

    if (!contracts || !contracts.publicVerification) {
      alert('Verification system not connected. Please check your connection.');
      return;
    }

    setIsVerifying(true);
    try {
      console.log('Verifying QR Code:', qrCode);

      // Step 1: Quick verify to check if QR code is valid
      const quickResult = await contracts.publicVerification.quickVerify(qrCode);
      const [isQuickValid, productName, origin] = quickResult;

      if (!isQuickValid) {
        setVerificationResult({
          isAuthentic: false,
          error: 'Invalid QR code or product not found in our system'
        });
        setIsVerifying(false);
        return;
      }

      // Step 2: Get detailed verification if quick verify passed
      const detailedResult = await contracts.publicVerification.verifyProduct.staticCall(qrCode);
      const [productInfo, isValid] = detailedResult;

      if (isValid) {
        // Step 3: Get consumer-friendly summary
        const consumerSummary = await contracts.publicVerification.getConsumerSummary(qrCode);

        setVerificationResult({
          isAuthentic: true,
          productInfo: {
            productName: productInfo.productName,
            origin: productInfo.origin,
            productionDate: new Date(Number(productInfo.productionDate) * 1000),
            currentLocation: productInfo.currentLocation,
            farmerInfo: productInfo.farmerInfo,
            supplyChainSteps: Number(productInfo.supplyChainSteps),
            qualityGrade: productInfo.qualityGrade,
            isOrganic: productInfo.isOrganic
          },
          consumerSummary: {
            isAuthentic: consumerSummary.isAuthentic,
            productName: consumerSummary.productName,
            farmOrigin: consumerSummary.farmOrigin,
            harvestDate: new Date(Number(consumerSummary.harvestDate) * 1000),
            currentStatus: consumerSummary.currentStatus,
            daysFromHarvest: Number(consumerSummary.daysFromHarvest),
            totalSteps: Number(consumerSummary.totalSteps),
            qualityIndicator: consumerSummary.qualityIndicator
          }
        });

        // Step 4: Record the verification (actual transaction)
        await contracts.publicVerification.verifyProduct(qrCode);

      } else {
        setVerificationResult({
          isAuthentic: false,
          error: 'Product verification failed - this product may not be authentic'
        });
      }
    } catch (err: any) {
      console.error('Verification error:', err);
      setVerificationResult({
        isAuthentic: false,
        error: err.message || 'Verification failed. Please try again.'
      });
    }
    setIsVerifying(false);
  };

  const resetVerification = () => {
    setVerificationResult(null);
    setQrCode('');
  };

  if (loading) {
    return (
      <div className="page-container">
        <div className="loading-container">
          <div className="loader"></div>
          <p>Connecting to blockchain verification system...</p>
        </div>
      </div>
    );
  }

  if (error) {
    return (
      <div className="page-container">
        <div className="error-container">
          <h3>⚠️ Connection Error</h3>
          <p>{error}</p>
          <p>Please ensure:</p>
          <ul>
            <li>MetaMask is installed and connected</li>
            <li>You're connected to the correct network</li>
            <li>Verification contracts are deployed</li>
          </ul>
        </div>
      </div>
    );
  }

  return (
    <div className="page-container">
      <div className="page-header">
        <h1>🔍 Verify Product Authenticity</h1>
        <p>Enter a QR code to verify product authenticity on the blockchain</p>
      </div>

      {!verificationResult && (
        <div className="verification-form">
          <div className="form-group">
            <label htmlFor="qr-input">QR Code:</label>
            <div className="input-with-button">
              <input
                id="qr-input"
                type="text"
                className="form-control"
                placeholder="Enter QR code (e.g., QR-abc123)"
                value={qrCode}
                onChange={(e) => setQrCode(e.target.value)}
              />
              <button
                onClick={verifyProduct}
                className="btn-primary"
                disabled={!qrCode.trim() || isVerifying}
              >
                {isVerifying ? '🔄 Verifying...' : 'Verify Product'}
              </button>
            </div>
          </div>

          <div className="help-text">
            <p>💡 QR codes are usually found on product packaging and start with "QR-"</p>
            <p>📱 You can also scan QR codes using your phone camera</p>
          </div>
        </div>
      )}

      {isVerifying && (
        <div className="verification-status">
          <div className="loading-container">
            <div className="loader"></div>
            <p>🔄 Verifying product on blockchain...</p>
            <small>This may take a few seconds...</small>
          </div>
        </div>
      )}

      {verificationResult && (
        <div className={`verification-result ${verificationResult.isAuthentic ? 'authentic' : 'not-authentic'}`}>
<<<<<<< HEAD
          {verificationResult.isAuthentic ? (
            <div className="authentic-result">
              <div className="result-header">
                <h2>✅ Product Verified Authentic!</h2>
                <p>This product has been verified on the blockchain</p>
              </div>

              <div className="product-details">
                <h3>📦 Product Information</h3>
                <div className="detail-grid">
                  <div className="detail-item">
                    <span className="label">Product:</span>
                    <span className="value">{verificationResult.productInfo?.productName}</span>
                  </div>
                  <div className="detail-item">
                    <span className="label">Origin:</span>
                    <span className="value">{verificationResult.productInfo?.origin}</span>
                  </div>
                  <div className="detail-item">
                    <span className="label">Production Date:</span>
                    <span className="value">{verificationResult.productInfo?.productionDate.toLocaleDateString()}</span>
                  </div>
                  <div className="detail-item">
                    <span className="label">Current Location:</span>
                    <span className="value">{verificationResult.productInfo?.currentLocation}</span>
                  </div>
                  <div className="detail-item">
                    <span className="label">Farmer:</span>
                    <span className="value">{verificationResult.productInfo?.farmerInfo}</span>
                  </div>
                  <div className="detail-item">
                    <span className="label">Quality Grade:</span>
                    <span className="value">{verificationResult.productInfo?.qualityGrade}</span>
                  </div>
                  <div className="detail-item">
                    <span className="label">Organic:</span>
                    <span className="value">{verificationResult.productInfo?.isOrganic ? 'Yes ✓' : 'No'}</span>
                  </div>
                  <div className="detail-item">
                    <span className="label">Supply Chain Steps:</span>
                    <span className="value">{verificationResult.productInfo?.supplyChainSteps}</span>
                  </div>
                </div>

                {verificationResult.consumerSummary && (
                  <div className="consumer-summary">
                    <h3>📊 Consumer Summary</h3>
                    <div className="summary-grid">
                      <div className="summary-item">
                        <span className="label">Farm Origin:</span>
                        <span className="value">{verificationResult.consumerSummary.farmOrigin}</span>
                      </div>
                      <div className="summary-item">
                        <span className="label">Harvest Date:</span>
                        <span className="value">{verificationResult.consumerSummary.harvestDate.toLocaleDateString()}</span>
                      </div>
                      <div className="summary-item">
                        <span className="label">Current Status:</span>
                        <span className="value">{verificationResult.consumerSummary.currentStatus}</span>
                      </div>
                      <div className="summary-item">
                        <span className="label">Days from Harvest:</span>
                        <span className="value">{verificationResult.consumerSummary.daysFromHarvest} days</span>
                      </div>
                      <div className="summary-item">
                        <span className="label">Quality Indicator:</span>
                        <span className="value">{verificationResult.consumerSummary.qualityIndicator}</span>
                      </div>
                      <div className="summary-item">
                        <span className="label">Total Supply Chain Steps:</span>
                        <span className="value">{verificationResult.consumerSummary.totalSteps}</span>
                      </div>
                    </div>
                  </div>
                )}
              </div>

              <div className="actions">
                <button onClick={resetVerification} className="btn-primary">
                  🔍 Verify Another Product
                </button>
              </div>
            </div>
          ) : (
            <div className="invalid-result">
              <div className="result-header">
                <h2>❌ Verification Failed</h2>
                <p>This product could not be verified</p>
              </div>
              <div className="error-details">
                <p><strong>Error:</strong> {verificationResult.error}</p>
                <div className="warning-info">
                  <h4>⚠️ This might mean:</h4>
                  <ul>
                    <li>The QR code is invalid or damaged</li>
                    <li>The product is not registered in our system</li>
                    <li>The QR code is from a different verification system</li>
                    <li>The product may be counterfeit</li>
                  </ul>
                </div>
              </div>
              <div className="actions">
                <button onClick={resetVerification} className="btn-primary">
                  🔄 Try Again
                </button>
              </div>
=======
          <h2>Verification Result</h2>
          <p className="verification-status">
            Status: {verificationResult.isAuthentic ? 'Authentic ' : 'Not Verified ❌'}
          </p>
          
          {verificationResult.name && (
            <div className="product-details">
              <h3>Product Details</h3>
              <p><strong>Name:</strong> {verificationResult.name}</p>
              <p><strong>Producer:</strong> {verificationResult.producer}</p>
              <p><strong>Registered:</strong> {verificationResult.timestamp?.toLocaleString()}</p>
>>>>>>> 81ec4b6f
            </div>
          )}
        </div>
      )}
    </div>
  );
};

export default Verify;<|MERGE_RESOLUTION|>--- conflicted
+++ resolved
@@ -193,126 +193,17 @@
 
       {verificationResult && (
         <div className={`verification-result ${verificationResult.isAuthentic ? 'authentic' : 'not-authentic'}`}>
-<<<<<<< HEAD
-          {verificationResult.isAuthentic ? (
-            <div className="authentic-result">
-              <div className="result-header">
-                <h2>✅ Product Verified Authentic!</h2>
-                <p>This product has been verified on the blockchain</p>
-              </div>
-
-              <div className="product-details">
-                <h3>📦 Product Information</h3>
-                <div className="detail-grid">
-                  <div className="detail-item">
-                    <span className="label">Product:</span>
-                    <span className="value">{verificationResult.productInfo?.productName}</span>
-                  </div>
-                  <div className="detail-item">
-                    <span className="label">Origin:</span>
-                    <span className="value">{verificationResult.productInfo?.origin}</span>
-                  </div>
-                  <div className="detail-item">
-                    <span className="label">Production Date:</span>
-                    <span className="value">{verificationResult.productInfo?.productionDate.toLocaleDateString()}</span>
-                  </div>
-                  <div className="detail-item">
-                    <span className="label">Current Location:</span>
-                    <span className="value">{verificationResult.productInfo?.currentLocation}</span>
-                  </div>
-                  <div className="detail-item">
-                    <span className="label">Farmer:</span>
-                    <span className="value">{verificationResult.productInfo?.farmerInfo}</span>
-                  </div>
-                  <div className="detail-item">
-                    <span className="label">Quality Grade:</span>
-                    <span className="value">{verificationResult.productInfo?.qualityGrade}</span>
-                  </div>
-                  <div className="detail-item">
-                    <span className="label">Organic:</span>
-                    <span className="value">{verificationResult.productInfo?.isOrganic ? 'Yes ✓' : 'No'}</span>
-                  </div>
-                  <div className="detail-item">
-                    <span className="label">Supply Chain Steps:</span>
-                    <span className="value">{verificationResult.productInfo?.supplyChainSteps}</span>
-                  </div>
-                </div>
-
-                {verificationResult.consumerSummary && (
-                  <div className="consumer-summary">
-                    <h3>📊 Consumer Summary</h3>
-                    <div className="summary-grid">
-                      <div className="summary-item">
-                        <span className="label">Farm Origin:</span>
-                        <span className="value">{verificationResult.consumerSummary.farmOrigin}</span>
-                      </div>
-                      <div className="summary-item">
-                        <span className="label">Harvest Date:</span>
-                        <span className="value">{verificationResult.consumerSummary.harvestDate.toLocaleDateString()}</span>
-                      </div>
-                      <div className="summary-item">
-                        <span className="label">Current Status:</span>
-                        <span className="value">{verificationResult.consumerSummary.currentStatus}</span>
-                      </div>
-                      <div className="summary-item">
-                        <span className="label">Days from Harvest:</span>
-                        <span className="value">{verificationResult.consumerSummary.daysFromHarvest} days</span>
-                      </div>
-                      <div className="summary-item">
-                        <span className="label">Quality Indicator:</span>
-                        <span className="value">{verificationResult.consumerSummary.qualityIndicator}</span>
-                      </div>
-                      <div className="summary-item">
-                        <span className="label">Total Supply Chain Steps:</span>
-                        <span className="value">{verificationResult.consumerSummary.totalSteps}</span>
-                      </div>
-                    </div>
-                  </div>
-                )}
-              </div>
-
-              <div className="actions">
-                <button onClick={resetVerification} className="btn-primary">
-                  🔍 Verify Another Product
-                </button>
-              </div>
-            </div>
-          ) : (
-            <div className="invalid-result">
-              <div className="result-header">
-                <h2>❌ Verification Failed</h2>
-                <p>This product could not be verified</p>
-              </div>
-              <div className="error-details">
-                <p><strong>Error:</strong> {verificationResult.error}</p>
-                <div className="warning-info">
-                  <h4>⚠️ This might mean:</h4>
-                  <ul>
-                    <li>The QR code is invalid or damaged</li>
-                    <li>The product is not registered in our system</li>
-                    <li>The QR code is from a different verification system</li>
-                    <li>The product may be counterfeit</li>
-                  </ul>
-                </div>
-              </div>
-              <div className="actions">
-                <button onClick={resetVerification} className="btn-primary">
-                  🔄 Try Again
-                </button>
-              </div>
-=======
           <h2>Verification Result</h2>
           <p className="verification-status">
-            Status: {verificationResult.isAuthentic ? 'Authentic ' : 'Not Verified ❌'}
+            Status: {verificationResult.isAuthentic ? 'Authentic ✅' : 'Not Verified ❌'}
           </p>
-          
+
           {verificationResult.name && (
             <div className="product-details">
               <h3>Product Details</h3>
               <p><strong>Name:</strong> {verificationResult.name}</p>
               <p><strong>Producer:</strong> {verificationResult.producer}</p>
               <p><strong>Registered:</strong> {verificationResult.timestamp?.toLocaleString()}</p>
->>>>>>> 81ec4b6f
             </div>
           )}
         </div>
