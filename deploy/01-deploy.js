const { network } = require("hardhat")
const { networkConfig, developmentChains } = require("../helper-hardhat-config")
const { verify } = require("../utils/verify")
require("dotenv").config()

module.exports = async ({ getNamedAccounts, deployments }) => {
    const { deploy, log, get } = deployments
    const { deployer } = await getNamedAccounts()
    const chainId = network.config.chainId

    // Get oracle feed addresses
    let ethUsdPriceFeedAddress,
        temperatureFeedAddress,
        humidityFeedAddress,
        rainfallFeedAddress,
        windSpeedFeedAddress

    if (developmentChains.includes(network.name)) {
        const ethUsdAggregator = await get("MockV3Aggregator")
        const temperatureAggregator = await get("MockTemperatureFeed")
        const humidityAggregator = await get("MockHumidityFeed")
        const rainfallAggregator = await get("MockRainfallFeed")
        const windSpeedAggregator = await get("MockWindSpeedFeed")

        ethUsdPriceFeedAddress = ethUsdAggregator.address
        temperatureFeedAddress = temperatureAggregator.address
        humidityFeedAddress = humidityAggregator.address
        rainfallFeedAddress = rainfallAggregator.address
        windSpeedFeedAddress = windSpeedAggregator.address
    } else {
        ethUsdPriceFeedAddress = networkConfig[chainId]["ethUsdPriceFeed"]
        temperatureFeedAddress = networkConfig[chainId]["temperatureFeed"]
        humidityFeedAddress = networkConfig[chainId]["humidityFeed"]
        rainfallFeedAddress = networkConfig[chainId]["rainfallFeed"]
        windSpeedFeedAddress = networkConfig[chainId]["windSpeedFeed"]
    }

    log("----------------------------------------------------")
    log("Deploying Smart Contracts...")

    // 1. Deploy StakeholderManager (base access control)
    log("Deploying StakeholderManager...")
    const stakeholderManager = await deploy("StakeholderManager", {
        from: deployer,
        args: [],
        log: true,
        waitConfirmations: network.config.blockConfirmations || 1,
    })
    log(`StakeholderManager deployed at ${stakeholderManager.address}`)

    // Ensure deployer has admin role
<<<<<<< HEAD
    const StakeholderManager = await ethers.getContractFactory("StakeholderManager")
    const stakeholderManagerContract = StakeholderManager.attach(stakeholderManager.address)
=======
    const StakeholderManager = await ethers.getContractFactory(
        "StakeholderManager"
    )
    const stakeholderManagerContract = StakeholderManager.attach(
        stakeholderManager.address
    )
>>>>>>> 81ec4b6f

    // Explicitly grant admin role to whoever deployed the contract (Role.ADMIN = 6)
    log("Ensuring deployer has admin role...")
    const tx = await stakeholderManagerContract.grantRole(deployer, 6)
    await tx.wait()
    log(`Admin role explicitly granted to deployer: ${deployer}`)

    // 2. Deploy ProductBatch
    log("Deploying ProductBatch...")
    const productBatch = await deploy("ProductBatch", {
        from: deployer,
        args: [],
        log: true,
        waitConfirmations: network.config.blockConfirmations || 1,
    })
    log(`ProductBatch deployed at ${productBatch.address}`)

    // 3. Deploy OfferManager (needs ProductBatch address)
    log("Deploying OfferManager...")
    const offerManager = await deploy("OfferManager", {
        from: deployer,
        args: [productBatch.address],
        log: true,
        waitConfirmations: network.config.blockConfirmations || 1,
    })
    log(`OfferManager deployed at ${offerManager.address}`)

    // 4. Deploy Registry
    log("Deploying Registry...")
    const registry = await deploy("Registry", {
        from: deployer,
        args: [],
        log: true,
        waitConfirmations: network.config.blockConfirmations || 1,
    })
    log(`Registry deployed at ${registry.address}`)

    // 5. Deploy ShipmentTracker (needs ProductBatch address)
    log("Deploying ShipmentTracker...")
    const shipmentTracker = await deploy("ShipmentTracker", {
        from: deployer,
        args: [productBatch.address],
        log: true,
        waitConfirmations: network.config.blockConfirmations || 1,
    })
    log(`ShipmentTracker deployed at ${shipmentTracker.address}`)

    // 6. Deploy StakeholderRegistry (needs StakeholderManager address)
    log("Deploying StakeholderRegistry...")
    const stakeholderRegistry = await deploy("StakeholderRegistry", {
        from: deployer,
        args: [stakeholderManager.address],
        log: true,
        waitConfirmations: network.config.blockConfirmations || 1,
    })
    log(`StakeholderRegistry deployed at ${stakeholderRegistry.address}`)

    log("----------------------------------------------------")
    log("Deploying Verification System...")

    // 7. Deploy ProvenanceTracker (depends on ProductBatch and StakeholderManager)
    log("Deploying ProvenanceTracker...")
    const provenanceTracker = await deploy("ProvenanceTracker", {
        from: deployer,
        args: [],
        log: true,
        waitConfirmations: network.config.blockConfirmations || 1,
    })
    log(`ProvenanceTracker deployed at ${provenanceTracker.address}`)

    // 8. Deploy QRCodeVerifier (depends on ProductBatch and ProvenanceTracker)
    log("Deploying QRCodeVerifier...")
    const qrCodeVerifier = await deploy("QRCodeVerifier", {
        from: deployer,
        args: [productBatch.address, provenanceTracker.address, registry.address],
        log: true,
        waitConfirmations: network.config.blockConfirmations || 1,
    })
    log(`QRCodeVerifier deployed at ${qrCodeVerifier.address}`)

    // 9. Deploy PublicVerification (depends on ProductBatch, ProvenanceTracker, and QRCodeVerifier)
    log("Deploying PublicVerification...")
    const publicVerification = await deploy("PublicVerification", {
        from: deployer,
        args: [productBatch.address, provenanceTracker.address, qrCodeVerifier.address],
        log: true,
        waitConfirmations: network.config.blockConfirmations || 1,
    })
    log(`PublicVerification deployed at ${publicVerification.address}`)

    log("----------------------------------------------------")
    log("Setting up oracle feeds on ProductBatch...")

    // Get ProductBatch contract instance to set oracle feeds
    const ProductBatch = await ethers.getContractFactory("ProductBatch")
    const productBatchContract = ProductBatch.attach(productBatch.address)

    // Set price feed
    await productBatchContract.setPriceFeed(ethUsdPriceFeedAddress)
    log("Price feed set on ProductBatch")

    // Set weather feeds
    await productBatchContract.setWeatherFeeds(
        temperatureFeedAddress,
        humidityFeedAddress,
        rainfallFeedAddress,
        windSpeedFeedAddress
    )
    log("Weather feeds set on ProductBatch")

    log("----------------------------------------------------")
    log("Setting up verification system integrations...")

    const Registry = await ethers.getContractFactory("Registry")
    const registryContract = Registry.attach(registry.address)

    await registryContract.setVerificationContracts(
        provenanceTracker.address,
        qrCodeVerifier.address,
        publicVerification.address
    )
    log("Verification contracts set in Registry")

    log("----------------------------------------------------")
    log("All contracts deployed successfully!")
    log(`StakeholderManager: ${stakeholderManager.address}`)
    log(`ProductBatch: ${productBatch.address}`)
    log(`OfferManager: ${offerManager.address}`)
    log(`Registry: ${registry.address}`)
    log(`ShipmentTracker: ${shipmentTracker.address}`)
    log(`StakeholderRegistry: ${stakeholderRegistry.address}`)
    log(`ProvenanceTracker: ${provenanceTracker.address}`)
    log(`QRCodeVerifier: ${qrCodeVerifier.address}`)
    log(`PublicVerification: ${publicVerification.address}`)
    log("----------------------------------------------------")

    // Save deployment addresses to a file for frontend use
    const fs = require("fs")
    const contractAddresses = {
        StakeholderManager: stakeholderManager.address,
        ProductBatch: productBatch.address,
        OfferManager: offerManager.address,
        Registry: registry.address,
        ShipmentTracker: shipmentTracker.address,
        StakeholderRegistry: stakeholderRegistry.address,
        ProvenanceTracker: provenanceTracker.address,
        QRCodeVerifier: qrCodeVerifier.address,
        PublicVerification: publicVerification.address,
        chainId: chainId,
        network: network.name
    }

    // Write to frontend directories
    const frontendPaths = [
        "./frontend/public-portal/src/constants/",
        "./frontend/admin-portal/src/constants/"
    ]

    for (const frontendPath of frontendPaths) {
        if (!fs.existsSync(frontendPath)) {
            fs.mkdirSync(frontendPath, { recursive: true })
        }
        fs.writeFileSync(
            `${frontendPath}contractAddresses.json`,
            JSON.stringify(contractAddresses, null, 2)
        )
        log(`Contract addresses saved to ${frontendPath}contractAddresses.json`)
    }

    // Verify contracts on live networks
    if (
        !developmentChains.includes(network.name) &&
        process.env.POLYGONSCAN_API_KEY
    ) {
        log("Verifying contracts...")
        await verify(stakeholderManager.address, [])
        await verify(productBatch.address, [])
        await verify(offerManager.address, [productBatch.address])
        await verify(registry.address, [])
        await verify(shipmentTracker.address, [productBatch.address])
        await verify(stakeholderRegistry.address, [stakeholderManager.address])
        await verify(provenanceTracker.address, [productBatch.address, stakeholderManager.address])
        await verify(qrCodeVerifier.address, [productBatch.address, provenanceTracker.address])
        await verify(publicVerification.address, [productBatch.address, provenanceTracker.address, qrCodeVerifier.address])
        log("All contracts verified!")
    }
}

module.exports.tags = ["all", "main"]
module.exports.dependencies = ["mocks"]<|MERGE_RESOLUTION|>--- conflicted
+++ resolved
@@ -48,18 +48,10 @@
     })
     log(`StakeholderManager deployed at ${stakeholderManager.address}`)
 
+
     // Ensure deployer has admin role
-<<<<<<< HEAD
     const StakeholderManager = await ethers.getContractFactory("StakeholderManager")
     const stakeholderManagerContract = StakeholderManager.attach(stakeholderManager.address)
-=======
-    const StakeholderManager = await ethers.getContractFactory(
-        "StakeholderManager"
-    )
-    const stakeholderManagerContract = StakeholderManager.attach(
-        stakeholderManager.address
-    )
->>>>>>> 81ec4b6f
 
     // Explicitly grant admin role to whoever deployed the contract (Role.ADMIN = 6)
     log("Ensuring deployer has admin role...")
